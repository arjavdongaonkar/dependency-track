/*
 * This file is part of Dependency-Track.
 *
 * Licensed under the Apache License, Version 2.0 (the "License");
 * you may not use this file except in compliance with the License.
 * You may obtain a copy of the License at
 *
 *   http://www.apache.org/licenses/LICENSE-2.0
 *
 * Unless required by applicable law or agreed to in writing, software
 * distributed under the License is distributed on an "AS IS" BASIS,
 * WITHOUT WARRANTIES OR CONDITIONS OF ANY KIND, either express or implied.
 * See the License for the specific language governing permissions and
 * limitations under the License.
 *
 * SPDX-License-Identifier: Apache-2.0
 * Copyright (c) OWASP Foundation. All Rights Reserved.
 */
package org.dependencytrack.persistence;

import alpine.common.logging.Logger;
import alpine.event.framework.Event;
import alpine.model.ApiKey;
import alpine.model.Permission;
import alpine.model.Team;
import alpine.model.UserPrincipal;
import alpine.notification.Notification;
import alpine.notification.NotificationLevel;
import alpine.persistence.PaginatedResult;
import alpine.resources.AlpineRequest;
import com.github.packageurl.PackageURL;
import org.apache.commons.collections4.CollectionUtils;
import org.apache.commons.lang3.StringUtils;
import org.datanucleus.api.jdo.JDOQuery;
import org.dependencytrack.auth.Permissions;
import org.dependencytrack.event.IndexEvent;
import org.dependencytrack.model.Analysis;
import org.dependencytrack.model.AnalysisComment;
import org.dependencytrack.model.Classifier;
import org.dependencytrack.model.Component;
import org.dependencytrack.model.ConfigPropertyConstants;
import org.dependencytrack.model.FindingAttribution;
import org.dependencytrack.model.PolicyViolation;
import org.dependencytrack.model.Project;
import org.dependencytrack.model.ProjectMetadata;
import org.dependencytrack.model.ProjectProperty;
import org.dependencytrack.model.ProjectVersion;
import org.dependencytrack.model.ServiceComponent;
import org.dependencytrack.model.Tag;
import org.dependencytrack.model.Vulnerability;
import org.dependencytrack.notification.NotificationConstants;
import org.dependencytrack.notification.NotificationGroup;
import org.dependencytrack.notification.NotificationScope;
import org.dependencytrack.util.NotificationUtil;

import javax.jdo.FetchPlan;
import javax.jdo.PersistenceManager;
import javax.jdo.Query;
import javax.jdo.metadata.MemberMetadata;
import javax.jdo.metadata.TypeMetadata;
import java.security.Principal;
import java.util.ArrayList;
import java.util.Date;
import java.util.HashMap;
import java.util.List;
import java.util.Map;
import java.util.UUID;

final class ProjectQueryManager extends QueryManager implements IQueryManager {

    private static final Logger LOGGER = Logger.getLogger(ProjectQueryManager.class);

    /**
     * Constructs a new QueryManager.
     * @param pm a PersistenceManager object
     */
    ProjectQueryManager(final PersistenceManager pm) {
        super(pm);
    }

    /**
     * Constructs a new QueryManager.
     * @param pm a PersistenceManager object
     * @param request an AlpineRequest object
     */
    ProjectQueryManager(final PersistenceManager pm, final AlpineRequest request) {
        super(pm, request);
    }

    /**
     * Returns a list of all projects.
     * @return a List of Projects
     */
    @Override
    public PaginatedResult getProjects(final boolean includeMetrics, final boolean excludeInactive, final boolean onlyRoot, final Team notAssignedToTeam) {
        final PaginatedResult result;
        final Query<Project> query = pm.newQuery(Project.class);
        if (orderBy == null) {
            query.setOrdering("name asc, version desc");
        }

        var filterBuilder = new ProjectQueryFilterBuilder()
                .excludeInactive(excludeInactive);

        if (onlyRoot){
            filterBuilder.excludeChildProjects();
            query.getFetchPlan().addGroup(Project.FetchGroup.ALL.name());
        }

        if(notAssignedToTeam != null) {
            filterBuilder.notWithTeam(notAssignedToTeam);
        }

        if (filter != null) {
            final String filterString = ".*" + filter.toLowerCase() + ".*";
            final Tag tag = getTagByName(filter.trim());

            if (tag != null) {
                filterBuilder = filterBuilder.withFuzzyNameOrExactTag(filterString, tag);

            } else {
                filterBuilder = filterBuilder.withFuzzyName(filterString);
            }
        }

        final String queryFilter = filterBuilder.buildFilter();
        final Map<String, Object> params = filterBuilder.getParams();

        preprocessACLs(query, queryFilter, params, false);
        result = execute(query, params);
        if (includeMetrics) {
            // Populate each Project object in the paginated result with transitive related
            // data to minimize the number of round trips a client needs to make, process, and render.
            for (Project project : result.getList(Project.class)) {
                project.setMetrics(getMostRecentProjectMetrics(project));
            }
        }
        return result;
    }

    /**
     * Returns a list of all projects.
     * @return a List of Projects
     */
    @Override
    public PaginatedResult getProjects(final boolean includeMetrics) {
        return getProjects(includeMetrics, false, false, null);
    }

    /**
     * Returns a list of all projects.
     * @return a List of Projects
     */
    @Override
    public PaginatedResult getProjects() {
        return getProjects(false);
    }

    /**
     * Returns a list of all projects.
     * This method if designed NOT to provide paginated results.
     * @return a List of Projects
     */
    @Override
    public List<Project> getAllProjects() {
        return getAllProjects(false);
    }

    /**
     * Returns a list of all projects.
     * This method if designed NOT to provide paginated results.
     * @return a List of Projects
     */
    @Override
    public List<Project> getAllProjects(boolean excludeInactive) {
        final Query<Project> query = pm.newQuery(Project.class);
        if (excludeInactive) {
            query.setFilter("active == true || active == null");
        }
        query.setOrdering("id asc");
        return query.executeList();
    }

    /**
     * Returns a list of projects by their name.
     * @param name the name of the Projects (required)
     * @return a List of Project objects
     */
    @Override
    public PaginatedResult getProjects(final String name, final boolean excludeInactive, final boolean onlyRoot, final Team notAssignedToTeam) {
        final Query<Project> query = pm.newQuery(Project.class);
        if (orderBy == null) {
            query.setOrdering("version desc");
        }

        final var filterBuilder = new ProjectQueryFilterBuilder()
                .excludeInactive(excludeInactive)
                .withName(name);

        if (onlyRoot) {
            filterBuilder.excludeChildProjects();
            query.getFetchPlan().addGroup(Project.FetchGroup.ALL.name());
        }

        if(notAssignedToTeam != null) {
            filterBuilder.notWithTeam(notAssignedToTeam);
        }

        final String queryFilter = filterBuilder.buildFilter();
        final Map<String, Object> params = filterBuilder.getParams();

        preprocessACLs(query, queryFilter, params, false);
        return execute(query, params);
    }

    /**
     * Returns a project by its uuid.
     * @param uuid the uuid of the Project (required)
     * @return a Project object, or null if not found
     */
    @Override
    public Project getProject(final String uuid) {
        final Project project = getObjectByUuid(Project.class, uuid, Project.FetchGroup.ALL.name());
        if (project != null) {
            // set Metrics to minimize the number of round trips a client needs to make
            project.setMetrics(getMostRecentProjectMetrics(project));
            // set ProjectVersions to minimize the number of round trips a client needs to make
            project.setVersions(getProjectVersions(project));
        }
        return project;
    }


    /**
     * Returns a project by its name and version.
     * @param name the name of the Project (required)
     * @param version the version of the Project (or null)
     * @return a Project object, or null if not found
     */
    @Override
    public Project getProject(final String name, final String version) {
        final Query<Project> query = pm.newQuery(Project.class);

        final var filterBuilder = new ProjectQueryFilterBuilder()
                .withName(name)
                .withVersion(version);

        final String queryFilter = filterBuilder.buildFilter();
        final Map<String, Object> params = filterBuilder.getParams();

        preprocessACLs(query, queryFilter, params, false);
        query.setFilter(queryFilter);
        query.setRange(0, 1);
        final Project project = singleResult(query.executeWithMap(params));
        if (project != null) {
            // set Metrics to prevent extra round trip
            project.setMetrics(getMostRecentProjectMetrics(project));
            // set ProjectVersions to prevent extra round trip
            project.setVersions(getProjectVersions(project));
        }
        return project;
    }

    /**
     * Returns a list of projects that are accessible by the specified team.
     * @param team the team the has access to Projects
     * @return a List of Project objects
     */
    @Override
    public PaginatedResult getProjects(final Team team, final boolean excludeInactive, final boolean bypass, final boolean onlyRoot) {
        final Query<Project> query = pm.newQuery(Project.class);
        if (orderBy == null) {
            query.setOrdering("name asc, version desc, id asc");
        }

        final var filterBuilder = new ProjectQueryFilterBuilder()
                .excludeInactive(excludeInactive)
                .withTeam(team);

        if (onlyRoot){
            filterBuilder.excludeChildProjects();
            query.getFetchPlan().addGroup(Project.FetchGroup.ALL.name());
        }

        final String queryFilter = filterBuilder.buildFilter();
        final Map<String, Object> params = filterBuilder.getParams();

        preprocessACLs(query, queryFilter, params, bypass);
        return execute(query, params);
    }

    /**
     * Returns a paginated result of projects by tag.
     * @param tag the tag associated with the Project
     * @return a List of Projects that contain the tag
     */
    @Override
    public PaginatedResult getProjects(final Tag tag, final boolean includeMetrics, final boolean excludeInactive, final boolean onlyRoot) {
        final PaginatedResult result;
        final Query<Project> query = pm.newQuery(Project.class);
        if (orderBy == null) {
            query.setOrdering("name asc");
        }

        var filterBuilder = new ProjectQueryFilterBuilder()
                .excludeInactive(excludeInactive)
                .withTag(tag);

        if (onlyRoot){
            filterBuilder.excludeChildProjects();
            query.getFetchPlan().addGroup(Project.FetchGroup.ALL.name());
        }

        if (filter != null) {
            final String filterString = ".*" + filter.toLowerCase() + ".*";
            filterBuilder = filterBuilder.withFuzzyName(filterString);
        }

        final String queryFilter = filterBuilder.buildFilter();
        final Map<String, Object> params = filterBuilder.getParams();

        preprocessACLs(query, queryFilter, params, false);
        result = execute(query, params);
        if (includeMetrics) {
            // Populate each Project object in the paginated result with transitive related
            // data to minimize the number of round trips a client needs to make, process, and render.
            for (Project project : result.getList(Project.class)) {
                project.setMetrics(getMostRecentProjectMetrics(project));
            }
        }
        return result;
    }

    /**
     * Returns a paginated result of projects by classifier.
     * @param classifier the classifier of the Project
     * @return a List of Projects of the specified classifier
     */
    @Override
    public PaginatedResult getProjects(final Classifier classifier, final boolean includeMetrics, final boolean excludeInactive, final boolean onlyRoot) {
        final PaginatedResult result;
        final Query<Project> query = pm.newQuery(Project.class);
        if (orderBy == null) {
            query.setOrdering("name asc");
        }

        final var filterBuilder = new ProjectQueryFilterBuilder()
                .excludeInactive(excludeInactive)
                .withClassifier(classifier);

        if (onlyRoot){
            filterBuilder.excludeChildProjects();
            query.getFetchPlan().addGroup(Project.FetchGroup.ALL.name());
        }

        final String queryFilter = filterBuilder.buildFilter();
        final Map<String, Object> params = filterBuilder.getParams();

        preprocessACLs(query, queryFilter, params, false);
        result = execute(query, params);
        if (includeMetrics) {
            // Populate each Project object in the paginated result with transitive related
            // data to minimize the number of round trips a client needs to make, process, and render.
            for (Project project : result.getList(Project.class)) {
                project.setMetrics(getMostRecentProjectMetrics(project));
            }
        }
        return result;
    }

    /**
     * Returns a paginated result of projects by tag.
     * @param tag the tag associated with the Project
     * @return a List of Projects that contain the tag
     */
    @Override
    public PaginatedResult getProjects(final Tag tag) {
        return getProjects(tag, false, false, false);
    }

    /**
     * Returns a list of Tag objects what have been resolved. It resolved
     * tags by querying the database to retrieve the tag. If the tag does
     * not exist, the tag will be created and returned with other resolved
     * tags.
     * @param tags a List of Tags to resolve
     * @return List of resolved Tags
     */
    private synchronized List<Tag> resolveTags(final List<Tag> tags) {
        if (tags == null) {
            return new ArrayList<>();
        }
        final List<Tag> resolvedTags = new ArrayList<>();
        final List<String> unresolvedTags = new ArrayList<>();
        for (final Tag tag: tags) {
            final String trimmedTag = StringUtils.trimToNull(tag.getName());
            if (trimmedTag != null) {
                final Tag resolvedTag = getTagByName(trimmedTag);
                if (resolvedTag != null) {
                    resolvedTags.add(resolvedTag);
                } else {
                    unresolvedTags.add(trimmedTag);
                }
            }
        }
        resolvedTags.addAll(createTags(unresolvedTags));
        return resolvedTags;
    }

    /**
     * Returns a list of Tag objects by name.
     * @param name the name of the Tag
     * @return a Tag object
     */
    @Override
    public Tag getTagByName(final String name) {
        final String loweredTrimmedTag = StringUtils.lowerCase(StringUtils.trimToNull(name));
        final Query<Tag> query = pm.newQuery(Tag.class, "name == :name");
        query.setRange(0, 1);
        return singleResult(query.execute(loweredTrimmedTag));
    }

    /**
     * Creates a new Tag object with the specified name.
     * @param name the name of the Tag to create
     * @return the created Tag object
     */
    @Override
    public Tag createTag(final String name) {
        final String loweredTrimmedTag = StringUtils.lowerCase(StringUtils.trimToNull(name));
        final Tag resolvedTag = getTagByName(loweredTrimmedTag);
        if (resolvedTag != null) {
            return resolvedTag;
        }
        final Tag tag = new Tag();
        tag.setName(loweredTrimmedTag);
        return persist(tag);
    }

    /**
     * Creates one or more Tag objects from the specified name(s).
     * @param names the name(s) of the Tag(s) to create
     * @return the created Tag object(s)
     */
    private List<Tag> createTags(final List<String> names) {
        final List<Tag> newTags = new ArrayList<>();
        for (final String name: names) {
            final String loweredTrimmedTag = StringUtils.lowerCase(StringUtils.trimToNull(name));
            if (getTagByName(loweredTrimmedTag) == null) {
                final Tag tag = new Tag();
                tag.setName(loweredTrimmedTag);
                newTags.add(tag);
            }
        }
        return new ArrayList<>(persist(newTags));
    }

    /**
     * Creates a new Project.
     * @param name the name of the project to create
     * @param description a description of the project
     * @param version the project version
     * @param tags a List of Tags - these will be resolved if necessary
     * @param parent an optional parent Project
     * @param purl an optional Package URL
     * @param active specified if the project is active
     * @param commitIndex specifies if the search index should be committed (an expensive operation)
     * @return the created Project
     */
    @Override
    public Project createProject(String name, String description, String version, List<Tag> tags, Project parent, PackageURL purl, boolean active, boolean commitIndex) {
        final Project project = new Project();
        project.setName(name);
        project.setDescription(description);
        project.setVersion(version);
        if (parent != null ) {
            if (!Boolean.TRUE.equals(parent.isActive())){
                throw new IllegalArgumentException("An inactive Parent cannot be selected as parent");
            }
            project.setParent(parent);
        }
        project.setPurl(purl);
        project.setActive(active);
        final Project result = persist(project);

        final List<Tag> resolvedTags = resolveTags(tags);
        bind(project, resolvedTags);

        Event.dispatch(new IndexEvent(IndexEvent.Action.CREATE, result));
        Notification.dispatch(new Notification()
                .scope(NotificationScope.PORTFOLIO)
                .group(NotificationGroup.PROJECT_CREATED)
                .title(NotificationConstants.Title.PROJECT_CREATED)
                .level(NotificationLevel.INFORMATIONAL)
                .content(result.getName() + " was created")
                .subject(NotificationUtil.toJson(pm.detachCopy(result)))
        );
        commitSearchIndex(commitIndex, Project.class);
        return result;
    }

    /**
     * Creates a new Project.
     * @param project the project to create
     * @param tags a List of Tags - these will be resolved if necessary
     * @param commitIndex specifies if the search index should be committed (an expensive operation)
     * @return the created Project
     */
    @Override
    public Project createProject(final Project project, List<Tag> tags, boolean commitIndex) {
        if (project.getParent() != null && !Boolean.TRUE.equals(project.getParent().isActive())){
            throw new IllegalArgumentException("An inactive Parent cannot be selected as parent");
        }
        if (project.isActive() == null) {
            project.setActive(Boolean.TRUE);
        }
        final Project result = persist(project);
        final List<Tag> resolvedTags = resolveTags(tags);
        bind(project, resolvedTags);

        Event.dispatch(new IndexEvent(IndexEvent.Action.CREATE, result));
        commitSearchIndex(commitIndex, Project.class);
        return result;
    }

    /**
     * Updates an existing Project.
     * @param transientProject the project to update
     * @param commitIndex specifies if the search index should be committed (an expensive operation)
     * @return the updated Project
     */
    @Override
    public Project updateProject(Project transientProject, boolean commitIndex) {
        final Project project = getObjectByUuid(Project.class, transientProject.getUuid());
        project.setAuthor(transientProject.getAuthor());
        project.setAuthors(transientProject.getAuthors());
        project.setPublisher(transientProject.getPublisher());
        project.setManufacturer(transientProject.getManufacturer());
        project.setSupplier(transientProject.getSupplier());
        project.setGroup(transientProject.getGroup());
        project.setName(transientProject.getName());
        project.setDescription(transientProject.getDescription());
        project.setVersion(transientProject.getVersion());
        project.setClassifier(transientProject.getClassifier());
        project.setCpe(transientProject.getCpe());
        project.setPurl(transientProject.getPurl());
        project.setSwidTagId(transientProject.getSwidTagId());
        project.setExternalReferences(transientProject.getExternalReferences());

        if (Boolean.TRUE.equals(project.isActive()) && !Boolean.TRUE.equals(transientProject.isActive()) && hasActiveChild(project)){
            throw new IllegalArgumentException("Project cannot be set to inactive if active children are present.");
        }
        project.setActive(transientProject.isActive());

        if (transientProject.getParent() != null && transientProject.getParent().getUuid() != null) {
            if (project.getUuid().equals(transientProject.getParent().getUuid())){
                throw new IllegalArgumentException("A project cannot select itself as a parent");
            }
            Project parent = getObjectByUuid(Project.class, transientProject.getParent().getUuid());
            if (!Boolean.TRUE.equals(parent.isActive())){
                throw new IllegalArgumentException("An inactive project cannot be selected as a parent");
            } else if (isChildOf(parent, transientProject.getUuid())){
                throw new IllegalArgumentException("The new parent project cannot be a child of the current project.");
            } else {
                project.setParent(parent);
            }
            project.setParent(parent);
        }else {
            project.setParent(null);
        }

        final List<Tag> resolvedTags = resolveTags(transientProject.getTags());
        bind(project, resolvedTags);

        final Project result = persist(project);
        Event.dispatch(new IndexEvent(IndexEvent.Action.UPDATE, result));
        commitSearchIndex(commitIndex, Project.class);
        return result;
    }

    @Override
<<<<<<< HEAD
    public Project clone(UUID from, String newVersion, boolean includeTags, boolean includeProperties,
                         boolean includeComponents, boolean includeServices, boolean includeAuditHistory,
                         boolean includeACL, boolean includePolicyViolations) {
        final Project source = getObjectByUuid(Project.class, from, Project.FetchGroup.ALL.name());
        if (source == null) {
            LOGGER.warn("Project with UUID %s was supposed to be cloned, but it does not exist anymore".formatted(from));
            return null;
        }
        if (doesProjectExist(source.getName(), newVersion)) {
            // Project cloning is an asynchronous process. When receiving the clone request, we already perform
            // this check. It is possible though that a project with the new version is created synchronously
            // between the clone event being dispatched, and it being processed.
            LOGGER.warn("Project %s was supposed to be cloned to version %s, but that version already exists"
                    .formatted(source, newVersion));
            return null;
        }
        Project project = new Project();
        project.setAuthor(source.getAuthor());
        project.setAuthors(source.getAuthors());
        project.setManufacturer(source.getManufacturer());
        project.setSupplier(source.getSupplier());
        project.setPublisher(source.getPublisher());
        project.setGroup(source.getGroup());
        project.setName(source.getName());
        project.setDescription(source.getDescription());
        project.setVersion(newVersion);
        project.setClassifier(source.getClassifier());
        project.setActive(source.isActive());
        project.setCpe(source.getCpe());
        project.setPurl(source.getPurl());
        project.setSwidTagId(source.getSwidTagId());
        if (includeComponents && includeServices) {
            project.setDirectDependencies(source.getDirectDependencies());
        }
        project.setParent(source.getParent());
        project = persist(project);

        if (source.getMetadata() != null) {
            final var metadata = new ProjectMetadata();
            metadata.setProject(project);
            metadata.setAuthors(source.getMetadata().getAuthors());
            metadata.setSupplier(source.getMetadata().getSupplier());
            persist(metadata);
        }
=======
    public Project clone(
            final UUID from,
            final String newVersion,
            final boolean includeTags,
            final boolean includeProperties,
            final boolean includeComponents,
            final boolean includeServices,
            final boolean includeAuditHistory,
            final boolean includeACL,
            final boolean includePolicyViolations
    ) {
        final Project clonedProject = callInTransaction(() -> {
            final Project source = getObjectByUuid(Project.class, from, Project.FetchGroup.ALL.name());
            if (source == null) {
                LOGGER.warn("Project was supposed to be cloned, but it does not exist anymore");
                return null;
            }
            if (doesProjectExist(source.getName(), newVersion)) {
                // Project cloning is an asynchronous process. When receiving the clone request, we already perform
                // this check. It is possible though that a project with the new version is created synchronously
                // between the clone event being dispatched, and it being processed.
                LOGGER.warn("Project was supposed to be cloned to version %s, but that version already exists".formatted(newVersion));
                return null;
            }
            Project project = new Project();
            project.setAuthor(source.getAuthor());
            project.setManufacturer(source.getManufacturer());
            project.setSupplier(source.getSupplier());
            project.setPublisher(source.getPublisher());
            project.setGroup(source.getGroup());
            project.setName(source.getName());
            project.setDescription(source.getDescription());
            project.setVersion(newVersion);
            project.setClassifier(source.getClassifier());
            project.setActive(source.isActive());
            project.setCpe(source.getCpe());
            project.setPurl(source.getPurl());
            project.setSwidTagId(source.getSwidTagId());
            if (includeComponents && includeServices) {
                project.setDirectDependencies(source.getDirectDependencies());
            }
            project.setParent(source.getParent());
            project = persist(project);

            if (source.getMetadata() != null) {
                final var metadata = new ProjectMetadata();
                metadata.setProject(project);
                metadata.setAuthors(source.getMetadata().getAuthors());
                metadata.setSupplier(source.getMetadata().getSupplier());
                persist(metadata);
            }
>>>>>>> 4420a9d7

            if (includeTags) {
                for (final Tag tag : source.getTags()) {
                    tag.getProjects().add(project);
                    persist(tag);
                }
            }

            if (includeProperties && source.getProperties() != null) {
                for (final ProjectProperty sourceProperty : source.getProperties()) {
                    final ProjectProperty property = new ProjectProperty();
                    property.setProject(project);
                    property.setPropertyType(sourceProperty.getPropertyType());
                    property.setGroupName(sourceProperty.getGroupName());
                    property.setPropertyName(sourceProperty.getPropertyName());
                    property.setPropertyValue(sourceProperty.getPropertyValue());
                    property.setDescription(sourceProperty.getDescription());
                    persist(property);
                }
            }

            final Map<Long, Component> clonedComponents = new HashMap<>();
            if (includeComponents) {
                final List<Component> sourceComponents = getAllComponents(source);
                if (sourceComponents != null) {
                    for (final Component sourceComponent : sourceComponents) {
                        final Component clonedComponent = cloneComponent(sourceComponent, project, false);
                        // Add vulnerabilties and finding attribution from the source component to the cloned component
                        for (Vulnerability vuln : sourceComponent.getVulnerabilities()) {
                            final FindingAttribution sourceAttribution = this.getFindingAttribution(vuln, sourceComponent);
                            this.addVulnerability(vuln, clonedComponent, sourceAttribution.getAnalyzerIdentity(), sourceAttribution.getAlternateIdentifier(), sourceAttribution.getReferenceUrl(), sourceAttribution.getAttributedOn());
                        }
                        clonedComponents.put(sourceComponent.getId(), clonedComponent);
                    }
                }
            }

            if (includeServices) {
                final List<ServiceComponent> sourceServices = getAllServiceComponents(source);
                if (sourceServices != null) {
                    for (final ServiceComponent sourceService : sourceServices) {
                        cloneServiceComponent(sourceService, project, false);
                    }
                }
            }

            if (includeAuditHistory && includeComponents) {
                final List<Analysis> analyses = super.getAnalyses(source);
                if (analyses != null) {
                    for (final Analysis sourceAnalysis : analyses) {
                        Analysis analysis = new Analysis();
                        analysis.setAnalysisState(sourceAnalysis.getAnalysisState());
                        final Component clonedComponent = clonedComponents.get(sourceAnalysis.getComponent().getId());
                        if (clonedComponent == null) {
                            break;
                        }
                        analysis.setComponent(clonedComponent);
                        analysis.setVulnerability(sourceAnalysis.getVulnerability());
                        analysis.setSuppressed(sourceAnalysis.isSuppressed());
                        analysis.setAnalysisResponse(sourceAnalysis.getAnalysisResponse());
                        analysis.setAnalysisJustification(sourceAnalysis.getAnalysisJustification());
                        analysis.setAnalysisState(sourceAnalysis.getAnalysisState());
                        analysis.setAnalysisDetails(sourceAnalysis.getAnalysisDetails());
                        analysis = persist(analysis);
                        if (sourceAnalysis.getAnalysisComments() != null) {
                            for (final AnalysisComment sourceComment : sourceAnalysis.getAnalysisComments()) {
                                final AnalysisComment analysisComment = new AnalysisComment();
                                analysisComment.setAnalysis(analysis);
                                analysisComment.setTimestamp(sourceComment.getTimestamp());
                                analysisComment.setComment(sourceComment.getComment());
                                analysisComment.setCommenter(sourceComment.getCommenter());
                                persist(analysisComment);
                            }
                        }
                    }
                }
            }

            if (includeACL) {
                List<Team> accessTeams = source.getAccessTeams();
                if (!CollectionUtils.isEmpty(accessTeams)) {
                    project.setAccessTeams(new ArrayList<>(accessTeams));
                }
            }


            if (includeComponents && includePolicyViolations) {
                final List<PolicyViolation> sourcePolicyViolations = getAllPolicyViolations(source);
                if (sourcePolicyViolations != null) {
                    for (final PolicyViolation policyViolation : sourcePolicyViolations) {
                        final Component destinationComponent = clonedComponents.get(policyViolation.getComponent().getId());
                        final PolicyViolation clonedPolicyViolation = clonePolicyViolation(policyViolation, destinationComponent);
                        persist(clonedPolicyViolation);
                    }
                }
            }

            return project;
        });

        Event.dispatch(new IndexEvent(IndexEvent.Action.CREATE, clonedProject));
        commitSearchIndex(true, Project.class);
        return clonedProject;
    }

    /**
     * Deletes a Project and all objects dependant on the project.
     * @param project the Project to delete
     * @param commitIndex specifies if the search index should be committed (an expensive operation)
     */
    @Override
    public void recursivelyDelete(final Project project, final boolean commitIndex) {
        if (project.getChildren() != null) {
            for (final Project child: project.getChildren()) {
                recursivelyDelete(child, false);
            }
        }
        pm.getFetchPlan().setDetachmentOptions(FetchPlan.DETACH_LOAD_FIELDS);
        final Project result = pm.getObjectById(Project.class, project.getId());
        Event.dispatch(new IndexEvent(IndexEvent.Action.DELETE, result));
        commitSearchIndex(commitIndex, Project.class);

        deleteAnalysisTrail(project);
        deleteViolationAnalysisTrail(project);
        deleteMetrics(project);
        deleteFindingAttributions(project);
        deletePolicyViolations(project);
        deleteComponents(project);

        for (final ServiceComponent s: getAllServiceComponents(project)) {
            recursivelyDelete(s, false);
        }
        deleteBoms(project);
        deleteVexs(project);
        removeProjectFromNotificationRules(project);
        removeProjectFromPolicies(project);
        delete(project.getMetadata());
        delete(project.getProperties());
        delete(getAllBoms(project));
        delete(project.getChildren());
        delete(project);
    }

    /**
     * Creates a key/value pair (ProjectProperty) for the specified Project.
     * @param project the Project to create the property for
     * @param groupName the group name of the property
     * @param propertyName the name of the property
     * @param propertyValue the value of the property
     * @param propertyType the type of property
     * @param description a description of the property
     * @return the created ProjectProperty object
     */
    @Override
    public ProjectProperty createProjectProperty(final Project project, final String groupName, final String propertyName,
                                                 final String propertyValue, final ProjectProperty.PropertyType propertyType,
                                                 final String description) {
        final ProjectProperty property = new ProjectProperty();
        property.setProject(project);
        property.setGroupName(groupName);
        property.setPropertyName(propertyName);
        property.setPropertyValue(propertyValue);
        property.setPropertyType(propertyType);
        property.setDescription(description);
        return persist(property);
    }

    /**
     * Returns a ProjectProperty with the specified groupName and propertyName.
     * @param project the project the property belongs to
     * @param groupName the group name of the config property
     * @param propertyName the name of the property
     * @return a ProjectProperty object
     */
    @Override
    public ProjectProperty getProjectProperty(final Project project, final String groupName, final String propertyName) {
        final Query<ProjectProperty> query = this.pm.newQuery(ProjectProperty.class, "project == :project && groupName == :groupName && propertyName == :propertyName");
        query.setRange(0, 1);
        return singleResult(query.execute(project, groupName, propertyName));
    }

    /**
     * Returns a List of ProjectProperty's for the specified project.
     * @param project the project the property belongs to
     * @return a List ProjectProperty objects
     */
    @Override
    @SuppressWarnings("unchecked")
    public List<ProjectProperty> getProjectProperties(final Project project) {
        final Query<ProjectProperty> query = this.pm.newQuery(ProjectProperty.class, "project == :project");
        query.setOrdering("groupName asc, propertyName asc");
        return (List<ProjectProperty>)query.execute(project);
    }

    /**
     * Binds the two objects together in a corresponding join table.
     * @param project a Project object
     * @param tags a List of Tag objects
     */
    @Override
    public void bind(Project project, List<Tag> tags) {
        runInTransaction(() -> {
            final Query<Tag> query = pm.newQuery(Tag.class, "projects.contains(:project)");
            query.setParameters(project);
            final List<Tag> currentProjectTags = executeAndCloseList(query);

            for (final Tag tag : currentProjectTags) {
                if (!tags.contains(tag)) {
                    tag.getProjects().remove(project);
                }
            }
            project.setTags(tags);
            for (final Tag tag : tags) {
                final List<Project> projects = tag.getProjects();
                if (!projects.contains(project)) {
                    projects.add(project);
                }
            }
        });
    }

    /**
     * Updates the last time a bom was imported.
     * @param date the date of the last bom import
     * @param bomFormat the format and version of the bom format
     * @return the updated Project
     */
    @Override
    public Project updateLastBomImport(Project p, Date date, String bomFormat) {
        final Project project = getObjectById(Project.class, p.getId());
        project.setLastBomImport(date);
        project.setLastBomImportFormat(bomFormat);
        return persist(project);
    }

    @Override
    public boolean hasAccess(final Principal principal, final Project project) {
        if (isEnabled(ConfigPropertyConstants.ACCESS_MANAGEMENT_ACL_ENABLED)) {
            if (principal instanceof final UserPrincipal userPrincipal) {
                if (super.hasAccessManagementPermission(userPrincipal)) {
                    return true;
                }
                if (userPrincipal.getTeams() != null) {
                    for (final Team userInTeam : userPrincipal.getTeams()) {
                        for (final Team accessTeam : project.getAccessTeams()) {
                            if (userInTeam.getId() == accessTeam.getId()) {
                                return true;
                            }
                        }
                    }
                }
            } else if (principal instanceof final ApiKey apiKey ){
                if (super.hasAccessManagementPermission(apiKey)) {
                    return true;
                }
                if (apiKey.getTeams() != null) {
                    for (final Team userInTeam : apiKey.getTeams()) {
                        for (final Team accessTeam : project.getAccessTeams()) {
                            if (userInTeam.getId() == accessTeam.getId()) {
                                return true;
                            }
                        }
                    }
                }
            } else if (principal == null) {
                // This is a system request being made (e.g. MetricsUpdateTask, etc) where there isn't a principal
                return true;
            }
            return false;
        } else {
            return true;
        }
    }

    /**
     * A similar method exists in ComponentQueryManager
     */
    @Override
    void preprocessACLs(final Query<?> query, final String inputFilter, final Map<String, Object> params, final boolean bypass) {
        String projectMemberFieldName = null;
        final org.datanucleus.store.query.Query<?> internalQuery = ((JDOQuery<?>)query).getInternalQuery();
        if (!Project.class.equals(internalQuery.getCandidateClass())) {
            // NB: The query does not directly target Project, but if it has a relationship
            // with Project we can still make the ACL check work. If the query candidate
            // has EXACTLY one persistent field of type Project, we'll use that.
            // If there are more than one, or none at all, we fail to avoid unintentional behavior.
            final TypeMetadata candidateTypeMetadata = pm.getPersistenceManagerFactory().getMetadata(internalQuery.getCandidateClassName());

            for (final MemberMetadata memberMetadata : candidateTypeMetadata.getMembers()) {
                if (!Project.class.getName().equals(memberMetadata.getFieldType())) {
                    continue;
                }

                if (projectMemberFieldName != null) {
                    throw new IllegalArgumentException("Query candidate class %s has multiple members of type %s"
                            .formatted(internalQuery.getCandidateClassName(), Project.class.getName()));
                }

                projectMemberFieldName = memberMetadata.getName();
            }

            if (projectMemberFieldName == null) {
                throw new IllegalArgumentException("Query candidate class %s has no member of type %s"
                        .formatted(internalQuery.getCandidateClassName(), Project.class.getName()));
            }
        }

        if (super.principal != null && isEnabled(ConfigPropertyConstants.ACCESS_MANAGEMENT_ACL_ENABLED) && !bypass) {
            final List<Team> teams;
            if (super.principal instanceof final UserPrincipal userPrincipal) {
                teams = userPrincipal.getTeams();
                if (super.hasAccessManagementPermission(userPrincipal)) {
                    query.setFilter(inputFilter);
                    return;
                }
            } else {
                final ApiKey apiKey = ((ApiKey) super.principal);
                teams = apiKey.getTeams();
                if (super.hasAccessManagementPermission(apiKey)) {
                    query.setFilter(inputFilter);
                    return;
                }
            }
            if (teams != null && !teams.isEmpty()) {
                final StringBuilder sb = new StringBuilder();
                for (int i = 0, teamsSize = teams.size(); i < teamsSize; i++) {
                    final Team team = super.getObjectById(Team.class, teams.get(i).getId());
                    sb.append(" ");
                    if (projectMemberFieldName != null) {
                        sb.append(projectMemberFieldName).append(".");
                    }
                    sb.append(" accessTeams.contains(:team").append(i).append(") ");
                    params.put("team" + i, team);
                    if (i < teamsSize-1) {
                        sb.append(" || ");
                    }
                }
                if (inputFilter != null && !inputFilter.isBlank()) {
                    query.setFilter(inputFilter + " && (" + sb + ")");
                } else {
                    query.setFilter(sb.toString());
                }
            }
        } else if (StringUtils.trimToNull(inputFilter) != null) {
            query.setFilter(inputFilter);
        }
    }

    /**
     * Updates a Project ACL to add the principals Team to the AccessTeams
     * This only happens if Portfolio Access Control is enabled and the @param principal is an ApyKey
     * For a UserPrincipal we don't know which Team(s) to add to the ACL,
     * See https://github.com/DependencyTrack/dependency-track/issues/1435
     * @param project
     * @param principal
     * @return True if ACL was updated
     */
    @Override
    public boolean updateNewProjectACL(Project project, Principal principal) {
        if (isEnabled(ConfigPropertyConstants.ACCESS_MANAGEMENT_ACL_ENABLED) && principal instanceof ApiKey apiKey) {
            final var apiTeam = apiKey.getTeams().stream().findFirst();
            if (apiTeam.isPresent()) {
                LOGGER.debug("adding Team to ACL of newly created project");
                final Team team = getObjectByUuid(Team.class, apiTeam.get().getUuid());
                project.addAccessTeam(team);
                persist(project);
                return true;
            } else {
                LOGGER.warn("API Key without a Team, unable to assign team ACL to project.");
            }
        }
        return false;
    }

    @Override
    public boolean hasAccessManagementPermission(final UserPrincipal userPrincipal) {
        for (Permission permission: getEffectivePermissions(userPrincipal)) {
            if (Permissions.ACCESS_MANAGEMENT.name().equals(permission.getName())) {
                return true;
            }
        }
        return false;
    }

    @Override
    public boolean hasAccessManagementPermission(final ApiKey apiKey) {
        return hasPermission(apiKey, Permissions.ACCESS_MANAGEMENT.name());
    }


    @Override
    public PaginatedResult getChildrenProjects(final UUID uuid, final boolean includeMetrics, final boolean excludeInactive) {
        final PaginatedResult result;
        final Query<Project> query = pm.newQuery(Project.class);
        if (orderBy == null) {
            query.setOrdering("name asc, version desc");
        }

        var filterBuilder = new ProjectQueryFilterBuilder()
                .excludeInactive(excludeInactive)
                .withParent(uuid);

        if (filter != null) {
            final String filterString = ".*" + filter.toLowerCase() + ".*";
            final Tag tag = getTagByName(filter.trim());

            if (tag != null) {
                filterBuilder = filterBuilder.withFuzzyNameOrExactTag(filterString, tag);

            } else {
                filterBuilder = filterBuilder.withFuzzyName(filterString);
            }
        }

        final String queryFilter = filterBuilder.buildFilter();
        final Map<String, Object> params = filterBuilder.getParams();

        preprocessACLs(query, queryFilter, params, false);
        query.getFetchPlan().addGroup(Project.FetchGroup.ALL.name());
        result = execute(query, params);
        if (includeMetrics) {
            // Populate each Project object in the paginated result with transitive related
            // data to minimize the number of round trips a client needs to make, process, and render.
            for (Project project : result.getList(Project.class)) {
                project.setMetrics(getMostRecentProjectMetrics(project));
            }
        }
        return result;
    }

    @Override
    public PaginatedResult getChildrenProjects(final Classifier classifier, final UUID uuid, final boolean includeMetrics, final boolean excludeInactive) {
        final PaginatedResult result;
        final Query<Project> query = pm.newQuery(Project.class);
        if (orderBy == null) {
            query.setOrdering("name asc");
        }

        final var filterBuilder = new ProjectQueryFilterBuilder()
                .excludeInactive(excludeInactive)
                .withParent(uuid)
                .withClassifier(classifier);

        final String queryFilter = filterBuilder.buildFilter();
        final Map<String, Object> params = filterBuilder.getParams();

        preprocessACLs(query, queryFilter, params, false);
        query.getFetchPlan().addGroup(Project.FetchGroup.ALL.name());
        result = execute(query, params);
        if (includeMetrics) {
            // Populate each Project object in the paginated result with transitive related
            // data to minimize the number of round trips a client needs to make, process, and render.
            for (Project project : result.getList(Project.class)) {
                project.setMetrics(getMostRecentProjectMetrics(project));
            }
        }
        return result;
    }

    @Override
    public PaginatedResult getChildrenProjects(final Tag tag, final UUID uuid, final boolean includeMetrics, final boolean excludeInactive) {
        final PaginatedResult result;
        final Query<Project> query = pm.newQuery(Project.class);
        if (orderBy == null) {
            query.setOrdering("name asc");
        }

        var filterBuilder = new ProjectQueryFilterBuilder()
                .excludeInactive(excludeInactive)
                .withParent(uuid)
                .withTag(tag);

        if (filter != null) {
            final String filterString = ".*" + filter.toLowerCase() + ".*";
            filterBuilder = filterBuilder.withFuzzyName(filterString);
        }

        final String queryFilter = filterBuilder.buildFilter();
        final Map<String, Object> params = filterBuilder.getParams();

        preprocessACLs(query, queryFilter, params, false);
        result = execute(query, params);
        if (includeMetrics) {
            // Populate each Project object in the paginated result with transitive related
            // data to minimize the number of round trips a client needs to make, process, and render.
            for (Project project : result.getList(Project.class)) {
                project.setMetrics(getMostRecentProjectMetrics(project));
            }
        }
        return result;
    }

    @Override
    public PaginatedResult getProjectsWithoutDescendantsOf(final boolean exludeInactive, final Project project){
        final PaginatedResult result;
        final Query<Project> query = pm.newQuery(Project.class);
        if (orderBy == null) {
            query.setOrdering("name asc, version desc");
        }

        var filterBuilder = new ProjectQueryFilterBuilder()
                .excludeInactive(exludeInactive);

        if (filter != null) {
            final String filterString = ".*" + filter.toLowerCase() + ".*";
            final Tag tag = getTagByName(filter.trim());

            if (tag != null) {
                filterBuilder = filterBuilder.withFuzzyNameOrExactTag(filterString, tag);

            } else {
                filterBuilder = filterBuilder.withFuzzyName(filterString);
            }
        }

        final String queryFilter = filterBuilder.buildFilter();
        final Map<String, Object> params = filterBuilder.getParams();

        preprocessACLs(query, queryFilter, params, false);
        result = execute(query, params);

        result.setObjects(result.getList(Project.class).stream().filter(p -> !isChildOf(p, project.getUuid()) && !p.getUuid().equals(project.getUuid())).toList());
        result.setTotal(result.getObjects().size());

        return result;
    }

    @Override
    public PaginatedResult getProjectsWithoutDescendantsOf(final String name, final boolean excludeInactive, Project project){
        final PaginatedResult result;
        final Query<Project> query = pm.newQuery(Project.class);
        if (orderBy == null) {
            query.setOrdering("name asc, version desc");
        }

        var filterBuilder = new ProjectQueryFilterBuilder()
                .excludeInactive(excludeInactive)
                .withName(name);

        if (filter != null) {
            final String filterString = ".*" + filter.toLowerCase() + ".*";
            final Tag tag = getTagByName(filter.trim());

            if (tag != null) {
                filterBuilder = filterBuilder.withFuzzyNameOrExactTag(filterString, tag);

            } else {
                filterBuilder = filterBuilder.withFuzzyName(filterString);
            }
        }

        final String queryFilter = filterBuilder.buildFilter();
        final Map<String, Object> params = filterBuilder.getParams();

        preprocessACLs(query, queryFilter, params, false);
        result = execute(query, params);

        result.setObjects(result.getList(Project.class).stream().filter(p -> !isChildOf(p, project.getUuid()) && !p.getUuid().equals(project.getUuid())).toList());
        result.setTotal(result.getObjects().size());

        return result;
    }

    /**
     * Check whether a {@link Project} with a given {@code name} and {@code version} exists.
     *
     * @param name    Name of the {@link Project} to check for
     * @param version Version of the {@link Project} to check for
     * @return {@code true} when a matching {@link Project} exists, otherwise {@code false}
     * @since 4.9.0
     */
    @Override
    public boolean doesProjectExist(final String name, final String version) {
        final Query<Project> query = pm.newQuery(Project.class);
        if (version != null) {
            query.setFilter("name == :name && version == :version");
            query.setNamedParameters(Map.of(
                    "name", name,
                    "version", version
            ));
        } else {
            // Version is optional for projects, but using null
            // for parameter values bypasses the query compilation cache.
            // https://github.com/DependencyTrack/dependency-track/issues/2540
            query.setFilter("name == :name && version == null");
            query.setNamedParameters(Map.of(
                    "name", name
            ));
        }
        query.setResult("count(this)");
        try {
            return query.executeResultUnique(Long.class) > 0;
        } finally {
            query.closeAll();
        }
    }

    private static boolean isChildOf(Project project, UUID uuid) {
        boolean isChild = false;
        if (project.getParent() != null){
            if (project.getParent().getUuid().equals(uuid)){
                return true;
            } else {
                isChild = isChildOf(project.getParent(), uuid);
            }
        }
        return isChild;
    }

    private static boolean hasActiveChild(Project project) {
        boolean hasActiveChild = false;
        if (project.getChildren() != null){
            for (Project child: project.getChildren()) {
                if (Boolean.TRUE.equals(child.isActive()) || hasActiveChild) {
                    return true;
                } else {
                    hasActiveChild = hasActiveChild(child);
                }
            }
        }
        return hasActiveChild;
    }

    private List<ProjectVersion> getProjectVersions(Project project) {
        final Query<Project> query = pm.newQuery(Project.class);
        query.setFilter("name == :name");
        query.setParameters(project.getName());
        query.setResult("uuid, version, active");
        return query.executeResultList(ProjectVersion.class);
    }
}<|MERGE_RESOLUTION|>--- conflicted
+++ resolved
@@ -579,52 +579,6 @@
     }
 
     @Override
-<<<<<<< HEAD
-    public Project clone(UUID from, String newVersion, boolean includeTags, boolean includeProperties,
-                         boolean includeComponents, boolean includeServices, boolean includeAuditHistory,
-                         boolean includeACL, boolean includePolicyViolations) {
-        final Project source = getObjectByUuid(Project.class, from, Project.FetchGroup.ALL.name());
-        if (source == null) {
-            LOGGER.warn("Project with UUID %s was supposed to be cloned, but it does not exist anymore".formatted(from));
-            return null;
-        }
-        if (doesProjectExist(source.getName(), newVersion)) {
-            // Project cloning is an asynchronous process. When receiving the clone request, we already perform
-            // this check. It is possible though that a project with the new version is created synchronously
-            // between the clone event being dispatched, and it being processed.
-            LOGGER.warn("Project %s was supposed to be cloned to version %s, but that version already exists"
-                    .formatted(source, newVersion));
-            return null;
-        }
-        Project project = new Project();
-        project.setAuthor(source.getAuthor());
-        project.setAuthors(source.getAuthors());
-        project.setManufacturer(source.getManufacturer());
-        project.setSupplier(source.getSupplier());
-        project.setPublisher(source.getPublisher());
-        project.setGroup(source.getGroup());
-        project.setName(source.getName());
-        project.setDescription(source.getDescription());
-        project.setVersion(newVersion);
-        project.setClassifier(source.getClassifier());
-        project.setActive(source.isActive());
-        project.setCpe(source.getCpe());
-        project.setPurl(source.getPurl());
-        project.setSwidTagId(source.getSwidTagId());
-        if (includeComponents && includeServices) {
-            project.setDirectDependencies(source.getDirectDependencies());
-        }
-        project.setParent(source.getParent());
-        project = persist(project);
-
-        if (source.getMetadata() != null) {
-            final var metadata = new ProjectMetadata();
-            metadata.setProject(project);
-            metadata.setAuthors(source.getMetadata().getAuthors());
-            metadata.setSupplier(source.getMetadata().getSupplier());
-            persist(metadata);
-        }
-=======
     public Project clone(
             final UUID from,
             final String newVersion,
@@ -651,6 +605,7 @@
             }
             Project project = new Project();
             project.setAuthor(source.getAuthor());
+            project.setAuthors(source.getAuthors());
             project.setManufacturer(source.getManufacturer());
             project.setSupplier(source.getSupplier());
             project.setPublisher(source.getPublisher());
@@ -676,7 +631,6 @@
                 metadata.setSupplier(source.getMetadata().getSupplier());
                 persist(metadata);
             }
->>>>>>> 4420a9d7
 
             if (includeTags) {
                 for (final Tag tag : source.getTags()) {
