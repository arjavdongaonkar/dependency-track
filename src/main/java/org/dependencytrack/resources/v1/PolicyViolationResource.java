/*
 * This file is part of Dependency-Track.
 *
 * Licensed under the Apache License, Version 2.0 (the "License");
 * you may not use this file except in compliance with the License.
 * You may obtain a copy of the License at
 *
 *   http://www.apache.org/licenses/LICENSE-2.0
 *
 * Unless required by applicable law or agreed to in writing, software
 * distributed under the License is distributed on an "AS IS" BASIS,
 * WITHOUT WARRANTIES OR CONDITIONS OF ANY KIND, either express or implied.
 * See the License for the specific language governing permissions and
 * limitations under the License.
 *
 * SPDX-License-Identifier: Apache-2.0
 * Copyright (c) OWASP Foundation. All Rights Reserved.
 */
package org.dependencytrack.resources.v1;

import alpine.persistence.PaginatedResult;
import alpine.server.auth.PermissionRequired;
import alpine.server.resources.AlpineResource;
import io.swagger.v3.oas.annotations.Operation;
import io.swagger.v3.oas.annotations.Parameter;
import io.swagger.v3.oas.annotations.headers.Header;
import io.swagger.v3.oas.annotations.media.ArraySchema;
import io.swagger.v3.oas.annotations.media.Content;
import io.swagger.v3.oas.annotations.media.Schema;
import io.swagger.v3.oas.annotations.responses.ApiResponse;
import io.swagger.v3.oas.annotations.responses.ApiResponses;
import io.swagger.v3.oas.annotations.security.SecurityRequirement;
import io.swagger.v3.oas.annotations.security.SecurityRequirements;
import io.swagger.v3.oas.annotations.tags.Tag;
import org.dependencytrack.auth.Permissions;
import org.dependencytrack.model.Component;
import org.dependencytrack.model.PolicyViolation;
import org.dependencytrack.model.Project;
import org.dependencytrack.model.validation.ValidUuid;
import org.dependencytrack.persistence.QueryManager;
import org.dependencytrack.resources.v1.openapi.PaginatedApi;

import jakarta.ws.rs.GET;
import jakarta.ws.rs.Path;
import jakarta.ws.rs.PathParam;
import jakarta.ws.rs.Produces;
import jakarta.ws.rs.QueryParam;
import jakarta.ws.rs.core.MediaType;
import jakarta.ws.rs.core.Response;
import javax.jdo.FetchPlan;
import javax.jdo.PersistenceManager;
import java.util.Collection;
import java.util.HashMap;
import java.util.Map;

/**
 * JAX-RS resources for processing policy violations.
 *
 * @author Steve Springett
 * @since 4.0.0
 */
@Path("/v1/violation")
@Tag(name = "violation")
@SecurityRequirements({
        @SecurityRequirement(name = "ApiKeyAuth"),
        @SecurityRequirement(name = "BearerAuth")
})
public class PolicyViolationResource extends AlpineResource {

    @GET
    @Produces(MediaType.APPLICATION_JSON)
    @Operation(
            summary = "Returns a list of all policy violations for the entire portfolio",
            description = "<p>Requires permission <strong>VIEW_POLICY_VIOLATION</strong></p>"
    )
    @PaginatedApi
    @ApiResponses(value = {
            @ApiResponse(
                    responseCode = "200",
                    description = "A list of all policy violations for the entire portfolio",
                    headers = @Header(name = TOTAL_COUNT_HEADER, description = "The total number of policy violations", schema = @Schema(format = "integer")),
                    content = @Content(array = @ArraySchema(schema = @Schema(implementation = PolicyViolation.class)))
            ),
            @ApiResponse(responseCode = "401", description = "Unauthorized")
    })
    @PermissionRequired(Permissions.Constants.VIEW_POLICY_VIOLATION)
<<<<<<< HEAD
    public Response getViolations(@ApiParam(value = "Optionally includes suppressed violations")
                                  @QueryParam("suppressed") boolean suppressed,
                                  @ApiParam(value = "Optionally includes inactive projects")
                                  @QueryParam("showInactive") boolean showInactive,
                                  @ApiParam(value = "Filter by violation state")
                                  @QueryParam("violationState") String violationState,
                                  @ApiParam(value = "Filter by risk type")
                                  @QueryParam("riskType") String riskType,
                                  @ApiParam(value = "Filter by policy")
                                  @QueryParam("policy") String policy,
                                  @ApiParam(value = "Filter by analysis state")
                                  @QueryParam("analysisState") String analysisState,
                                  @ApiParam(value = "Filter occurred on from")
                                  @QueryParam("occurredOnDateFrom") String occurredOnDateFrom,
                                  @ApiParam(value = "Filter occurred on to")
                                  @QueryParam("occurredOnDateTo") String occurredOnDateTo,
                                  @ApiParam(value = "Filter the text input in these fields")
                                  @QueryParam("textSearchField") String textSearchField,
                                  @ApiParam(value = "Filter by this text input")
                                  @QueryParam("textSearchInput") String textSearchInput) {
=======
    public Response getViolations(@Parameter(description = "Optionally includes suppressed violations")
                                  @QueryParam("suppressed") boolean suppressed) {
>>>>>>> ab9d19db
        try (QueryManager qm = new QueryManager(getAlpineRequest())) {
            Map<String, String> filters = new HashMap<>();
            filters.put("violationState", violationState);
            filters.put("riskType", riskType);
            filters.put("policy", policy);
            filters.put("analysisState", analysisState);
            filters.put("occurredOnDateFrom", occurredOnDateFrom);
            filters.put("occurredOnDateTo", occurredOnDateTo);
            filters.put("textSearchField", textSearchField);
            filters.put("textSearchInput", textSearchInput);
            final PaginatedResult result = qm.getPolicyViolations(suppressed, showInactive, filters);
            return Response.ok(detachViolations(qm, result.getList(PolicyViolation.class)))
                    .header(TOTAL_COUNT_HEADER, result.getTotal())
                    .build();
        }
    }

    @GET
    @Path("/project/{uuid}")
    @Produces(MediaType.APPLICATION_JSON)
    @Operation(
            summary = "Returns a list of all policy violations for a specific project",
            description = "<p>Requires permission <strong>VIEW_POLICY_VIOLATION</strong></p>"
    )
    @PaginatedApi
    @ApiResponses(value = {
            @ApiResponse(
                    responseCode = "200",
                    description = "A list of all policy violations for a specific project",
                    headers = @Header(name = TOTAL_COUNT_HEADER, description = "The total number of policy violations", schema = @Schema(format = "integer")),
                    content = @Content(array = @ArraySchema(schema = @Schema(implementation = PolicyViolation.class)))
            ),
            @ApiResponse(responseCode = "401", description = "Unauthorized"),
            @ApiResponse(responseCode = "403", description = "Access to the specified project is forbidden"),
            @ApiResponse(responseCode = "404", description = "The project could not be found")
    })
    @PermissionRequired(Permissions.Constants.VIEW_POLICY_VIOLATION)
    public Response getViolationsByProject(@Parameter(description = "The UUID of the project", schema = @Schema(type = "string", format = "uuid"), required = true)
                                           @PathParam("uuid") @ValidUuid String uuid,
                                           @Parameter(description = "Optionally includes suppressed violations")
                                           @QueryParam("suppressed") boolean suppressed) {
        try (QueryManager qm = new QueryManager(getAlpineRequest())) {
            final Project project = qm.getObjectByUuid(Project.class, uuid);
            if (project != null) {
                if (qm.hasAccess(super.getPrincipal(), project)) {
                    final PaginatedResult result = qm.getPolicyViolations(project, suppressed);
                    return Response.ok(detachViolations(qm, result.getList(PolicyViolation.class)))
                            .header(TOTAL_COUNT_HEADER, result.getTotal())
                            .build();
                } else {
                    return Response.status(Response.Status.FORBIDDEN).entity("Access to the specified project is forbidden").build();
                }
            } else {
                return Response.status(Response.Status.NOT_FOUND).entity("The project could not be found.").build();
            }
        }
    }

    @GET
    @Path("/component/{uuid}")
    @Produces(MediaType.APPLICATION_JSON)
    @Operation(
            summary = "Returns a list of all policy violations for a specific component",
            description = "<p>Requires permission <strong>VIEW_POLICY_VIOLATION</strong></p>"
    )
    @PaginatedApi
    @ApiResponses(value = {
            @ApiResponse(
                    responseCode = "200",
                    description = "A list of all policy violations for a specific component",
                    headers = @Header(name = TOTAL_COUNT_HEADER, description = "The total number of policy violations", schema = @Schema(format = "integer")),
                    content = @Content(array = @ArraySchema(schema = @Schema(implementation = PolicyViolation.class)))
            ),
            @ApiResponse(responseCode = "401", description = "Unauthorized"),
            @ApiResponse(responseCode = "403", description = "Access to the specified component is forbidden"),
            @ApiResponse(responseCode = "404", description = "The component could not be found")
    })
    @PermissionRequired(Permissions.Constants.VIEW_POLICY_VIOLATION)
    public Response getViolationsByComponent(@Parameter(description = "The UUID of the component", schema = @Schema(type = "string", format = "uuid"), required = true)
                                             @PathParam("uuid") @ValidUuid String uuid,
                                             @Parameter(description = "Optionally includes suppressed violations")
                                             @QueryParam("suppressed") boolean suppressed) {
        try (QueryManager qm = new QueryManager(getAlpineRequest())) {
            final Component component = qm.getObjectByUuid(Component.class, uuid);
            if (component != null) {
                if (qm.hasAccess(super.getPrincipal(), component.getProject())) {
                    final PaginatedResult result = qm.getPolicyViolations(component, suppressed);
                    return Response.ok(detachViolations(qm, result.getList(PolicyViolation.class)))
                            .header(TOTAL_COUNT_HEADER, result.getTotal())
                            .build();
                } else {
                    return Response.status(Response.Status.FORBIDDEN).entity("Access to the specified component is forbidden").build();
                }
            } else {
                return Response.status(Response.Status.NOT_FOUND).entity("The component could not be found.").build();
            }
        }
    }

    /**
     * Detach a given {@link Collection} of {@link PolicyViolation} suitable for use in API responses.
     * <p>
     * This ensures that responses include not only the violations themselves, but also the associated
     * {@link org.dependencytrack.model.Policy}, which is required to tell the policy name and violation state.
     *
     * @param qm         The {@link QueryManager} to use
     * @param violations The {@link PolicyViolation}s to detach
     * @return A detached {@link Collection} of {@link PolicyViolation}s
     * @see <a href="https://github.com/DependencyTrack/dependency-track/issues/2043">GitHub issue</a>
     */
    private Collection<PolicyViolation> detachViolations(final QueryManager qm, final Collection<PolicyViolation> violations) {
        final PersistenceManager pm = qm.getPersistenceManager();
        pm.getFetchPlan().setMaxFetchDepth(2); // Ensure policy is included
        pm.getFetchPlan().setDetachmentOptions(FetchPlan.DETACH_LOAD_FIELDS);
        return qm.getPersistenceManager().detachCopyAll(violations);
    }

}<|MERGE_RESOLUTION|>--- conflicted
+++ resolved
@@ -84,8 +84,7 @@
             @ApiResponse(responseCode = "401", description = "Unauthorized")
     })
     @PermissionRequired(Permissions.Constants.VIEW_POLICY_VIOLATION)
-<<<<<<< HEAD
-    public Response getViolations(@ApiParam(value = "Optionally includes suppressed violations")
+    public Response getViolations(@Parameter(description = "Optionally includes suppressed violations")
                                   @QueryParam("suppressed") boolean suppressed,
                                   @ApiParam(value = "Optionally includes inactive projects")
                                   @QueryParam("showInactive") boolean showInactive,
@@ -105,10 +104,6 @@
                                   @QueryParam("textSearchField") String textSearchField,
                                   @ApiParam(value = "Filter by this text input")
                                   @QueryParam("textSearchInput") String textSearchInput) {
-=======
-    public Response getViolations(@Parameter(description = "Optionally includes suppressed violations")
-                                  @QueryParam("suppressed") boolean suppressed) {
->>>>>>> ab9d19db
         try (QueryManager qm = new QueryManager(getAlpineRequest())) {
             Map<String, String> filters = new HashMap<>();
             filters.put("violationState", violationState);
